{
  "name": "@tensorflow/tfjs-backend-webgpu",
  "version": "0.0.1-alpha.3",
  "main": "dist/index.js",
  "types": "dist/index.d.ts",
  "jsnext:main": "dist/tf-webgpu.esm.js",
  "module": "dist/tf-webgpu.esm.js",
  "unpkg": "dist/tf-webgpu.min.js",
  "jsdelivr": "dist/tf-webgpu.min.js",
  "scripts": {
    "publish-local": "rimraf dist/ && yarn build && rollup -c && yalc push",
    "publish-npm": "./scripts/publish-npm.sh",
    "build": "tsc",
    "link-local": "yalc link",
    "unlink-local": "yalc remove",
    "lint": "tslint -p . -t verbose",
    "test": "karma start --browsers=chrome_webgpu --excludeTest='src/benchmark_ops_test.ts'",
    "test-ci": "./scripts/test-ci.sh",
    "benchmark": "karma start --grep=benchmark --browsers=chrome_webgpu"
  },
  "license": "Apache-2.0",
  "devDependencies": {
    "@tensorflow/tfjs-core": "1.3.1",
    "@types/jasmine": "~2.5.53",
    "clang-format": "~1.2.2",
    "http-server": "~0.10.0",
    "jasmine-core": "~3.1.0",
    "karma": "~4.0.0",
    "karma-browserstack-launcher": "~1.4.0",
    "karma-chrome-launcher": "~2.2.0",
    "karma-firefox-launcher": "~1.1.0",
    "karma-jasmine": "~1.1.1",
    "karma-typescript": "~4.1.1",
    "karma-typescript-es6-transform": "^4.1.1",
    "rimraf": "~2.6.2",
    "rollup": "~1.26.3",
    "rollup-plugin-commonjs": "10.1.0",
    "rollup-plugin-node-resolve": "5.2.0",
    "rollup-plugin-terser": "5.1.1",
    "rollup-plugin-typescript2": "0.25.2",
    "tslint": "5.20.0",
    "tslint-no-circular-imports": "0.7.0",
    "typescript": "3.5.3",
    "yalc": "~1.0.0-pre.21"
  },
  "dependencies": {
<<<<<<< HEAD
    "@webgpu/glslang": "0.0.11",
=======
    "@webgpu/glslang": "0.0.12",
>>>>>>> e6a7038a
    "@webgpu/types": "0.0.18"
  },
  "peerDependencies": {
    "@tensorflow/tfjs-core": "1.3.1"
  }
}<|MERGE_RESOLUTION|>--- conflicted
+++ resolved
@@ -44,11 +44,7 @@
     "yalc": "~1.0.0-pre.21"
   },
   "dependencies": {
-<<<<<<< HEAD
-    "@webgpu/glslang": "0.0.11",
-=======
     "@webgpu/glslang": "0.0.12",
->>>>>>> e6a7038a
     "@webgpu/types": "0.0.18"
   },
   "peerDependencies": {
