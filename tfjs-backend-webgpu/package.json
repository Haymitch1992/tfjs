{
  "name": "@tensorflow/tfjs-backend-webgpu",
  "version": "0.0.1-alpha.3",
  "main": "dist/index.js",
  "types": "dist/index.d.ts",
  "jsnext:main": "dist/tf-webgpu.esm.js",
  "module": "dist/tf-webgpu.esm.js",
  "unpkg": "dist/tf-webgpu.min.js",
  "jsdelivr": "dist/tf-webgpu.min.js",
  "scripts": {
    "publish-local": "rimraf dist/ && yarn build && rollup -c && yalc push",
    "publish-npm": "./scripts/publish-npm.sh",
    "build-backend-webgl": "cd ../tfjs-backend-webgl && yarn && yarn build",
    "build-core": "cd ../tfjs-core && yarn && yarn build",
    "build-deps": "yarn build-core && yarn build-backend-webgl",
    "build": "yarn build-deps && rimraf dist/ && tsc",
<<<<<<< HEAD
    "build-backend-webgl": "cd ../tfjs-backend-webgl && yarn && yarn build",
=======
>>>>>>> e870089a
    "link-local": "yalc link",
    "unlink-local": "yalc remove",
    "lint": "tslint -p . -t verbose",
    "test": "karma start --browsers=chrome_webgpu --excludeTest='src/benchmark_ops_test.ts,src/benchmark_posenet_ops_test.ts'",
    "test-ci": "./scripts/test-ci.sh",
<<<<<<< HEAD
    "benchmark": "./scripts/benchmark.sh"
=======
    "benchmark": "yarn build && karma start --grep=benchmark --browsers=chrome_webgpu"
>>>>>>> e870089a
  },
  "license": "Apache-2.0",
  "devDependencies": {
    "@tensorflow/tfjs-core": "link:../tfjs-core",
    "@tensorflow/tfjs-backend-webgl": "link:../tfjs-backend-webgl",
    "@types/jasmine": "~2.5.53",
    "clang-format": "~1.2.2",
    "http-server": "~0.10.0",
    "jasmine-core": "~3.1.0",
    "karma": "~4.0.0",
    "karma-browserstack-launcher": "~1.4.0",
    "karma-chrome-launcher": "~2.2.0",
    "karma-firefox-launcher": "~1.1.0",
    "karma-jasmine": "~1.1.1",
    "karma-typescript": "~4.1.1",
    "karma-typescript-es6-transform": "^4.1.1",
    "rimraf": "~2.6.2",
    "rollup": "~1.26.3",
    "rollup-plugin-commonjs": "~10.1.0",
    "rollup-plugin-node-resolve": "~5.2.0",
    "rollup-plugin-terser": "~5.1.1",
    "rollup-plugin-typescript2": "~0.25.2",
    "tslint": "~5.20.0",
    "tslint-no-circular-imports": "~0.7.0",
    "typescript": "3.5.3",
    "yalc": "~1.0.0-pre.21"
  },
  "dependencies": {
    "@tensorflow-models/posenet": "^2.1.3",
    "@tensorflow/tfjs-converter": "^1.3.1",
    "@webgpu/glslang": "0.0.12",
    "@webgpu/types": "0.0.18"
  },
  "peerDependencies": {
    "@tensorflow/tfjs-core": "link:../tfjs-core"
  }
}<|MERGE_RESOLUTION|>--- conflicted
+++ resolved
@@ -14,20 +14,12 @@
     "build-core": "cd ../tfjs-core && yarn && yarn build",
     "build-deps": "yarn build-core && yarn build-backend-webgl",
     "build": "yarn build-deps && rimraf dist/ && tsc",
-<<<<<<< HEAD
-    "build-backend-webgl": "cd ../tfjs-backend-webgl && yarn && yarn build",
-=======
->>>>>>> e870089a
     "link-local": "yalc link",
     "unlink-local": "yalc remove",
     "lint": "tslint -p . -t verbose",
     "test": "karma start --browsers=chrome_webgpu --excludeTest='src/benchmark_ops_test.ts,src/benchmark_posenet_ops_test.ts'",
     "test-ci": "./scripts/test-ci.sh",
-<<<<<<< HEAD
     "benchmark": "./scripts/benchmark.sh"
-=======
-    "benchmark": "yarn build && karma start --grep=benchmark --browsers=chrome_webgpu"
->>>>>>> e870089a
   },
   "license": "Apache-2.0",
   "devDependencies": {
